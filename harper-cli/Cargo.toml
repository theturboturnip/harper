[package]
name = "harper-cli"
version = "0.1.0"
edition = "2021"
private = true
publish = false
repository = "https://github.com/automattic/harper"

[dependencies]
anyhow = "1.0.95"
ariadne = "0.4.1"
clap = { version = "4.5.23", features = ["derive"] }
<<<<<<< HEAD
harper-core = { path = "../harper-core", version = "0.13.0" }
harper-literate-haskell = { path = "../harper-literate-haskell", version = "0.13.0" }
harper-comments = { path = "../harper-comments", version = "0.13.0" }
=======
harper-core = { path = "../harper-core", version = "0.14.0" }
harper-comments = { path = "../harper-comments", version = "0.14.0" }
>>>>>>> 2c9c3405
serde_json = "1.0.133"<|MERGE_RESOLUTION|>--- conflicted
+++ resolved
@@ -10,12 +10,7 @@
 anyhow = "1.0.95"
 ariadne = "0.4.1"
 clap = { version = "4.5.23", features = ["derive"] }
-<<<<<<< HEAD
-harper-core = { path = "../harper-core", version = "0.13.0" }
-harper-literate-haskell = { path = "../harper-literate-haskell", version = "0.13.0" }
-harper-comments = { path = "../harper-comments", version = "0.13.0" }
-=======
 harper-core = { path = "../harper-core", version = "0.14.0" }
+harper-literate-haskell = { path = "../harper-literate-haskell", version = "0.14.0" }
 harper-comments = { path = "../harper-comments", version = "0.14.0" }
->>>>>>> 2c9c3405
 serde_json = "1.0.133"