--- conflicted
+++ resolved
@@ -194,10 +194,8 @@
 }
 
 create_lint_group_config!(
-<<<<<<< HEAD
     Desktop => true,
     Laptop => true,
-=======
     ThenThan => true,
     MutePoint => true,
     PiqueInterest => true,
@@ -212,7 +210,6 @@
     StateOfTheArt => true,
     WantBe => true,
     HopHope => true,
->>>>>>> f035c494
     Furthermore => true,
     Overnight => true,
     Hereby => true,
