use super::{LintGroup, MapPhraseLinter};

/// Produce a [`LintGroup`] that looks for errors in common phrases.
/// Comes pre-configured with the recommended default settings.
pub fn lint_group() -> LintGroup {
    let mut group = LintGroup::default();

    macro_rules! add_exact_mappings {
        ($group:expr, {
            $($name:expr => ($input:expr, $corrections:expr, $hint:expr, $description:expr)),+ $(,)?
        }) => {
            $(
                $group.add_pattern_linter(
                    $name,
                    Box::new(
                        MapPhraseLinter::new_exact_phrases(
                            $input,
                            $corrections,
                            $hint,
                            $description
                        ),
                    ),
                );
            )+
        };
    }

    add_exact_mappings!(group, {
        // The name of the rule
        "ChangeTack" => (
            // The exact phrase(s) to look for.
            ["change tact", "change tacks", "change tacts"],
            // The corrections to provide.
            ["change tack"],
            // The message to be shown with the error.
            "Did you mean `change tack`? This idiom is commonly used to indicate a change in direction or approach.",
            // A description of the rule.
            "Locates errors in the idiom `to change tack` to convey the correct meaning of altering one's course or strategy."
        ),
        "ChangedTack" => (
            ["changed tact", "changed tacks", "changed tacts"],
            ["changed tack"],
            "Did you mean `changed tack`? This idiom is commonly used to indicate a change in direction or approach.",
            "Locates errors in the idiom `to change tack` to convey the correct meaning of altering one's course or strategy."
        ),
        "ChangesTack" => (
            ["changes tact", "changes tacks", "changes tacts"],
            ["changes tack"],
            "Did you mean `changes tack`? This idiom is commonly used to indicate a change in direction or approach.",
            "Locates errors in the idiom `to change tack` to convey the correct meaning of altering one's course or strategy."
        ),
        "ChangingTack" => (
            ["changing tact", "changing tacks", "changing tacts"],
            ["changing tack"],
            "Did you mean `changing tack`? This idiom is commonly used to indicate a change in direction or approach.",
            "Locates errors in the idiom `to change tack` to convey the correct meaning of altering one's course or strategy."
        ),
        "ChangeOfTack" => (
            ["change of tact", "change of tacks", "change of tacts"],
            ["change of tack"],
            "Did you mean `change of tack`? This idiom is commonly used to indicate a change in direction or approach.",
            "Locates errors in the idiom `change of tack` to convey the correct meaning of an alternative course or strategy."
        ),
        "ChangesOfTack" => (
            ["changes of tact", "changes of tacks", "changes of tacts"],
            ["changes of tack"],
            "Did you mean `changes of tack`? This idiom is commonly used to indicate changes in direction or approach.",
            "Locates errors in the idiom `change of tack` to convey the correct meaning of an alternative course or strategy."
        ),
        "ChangingOfTack" => (
            ["changing of tact", "changing of tacks", "changing of tacts"],
            ["changing of tack"],
            "Did you mean `changing of tack`? This idiom is commonly used to indicate a change in direction or approach.",
            "Locates errors in the idiom `to change of tack` to convey the correct meaning of altering one's course or strategy."
        ),
        "WantBe" => (
            ["want be"],
            ["won't be", "want to be"],
            "Did you mean `won't be` or `want to be`?",
            "Detects incorrect usage of `want be` and suggests `won't be` or `want to be` based on context."
        ),
        "StateOfTheArt" => (
            ["state of art"],
            ["state of the art"],
            "Did you mean `state of the art`?",
            "Detects incorrect usage of `state of art` and suggests `state of the art` as the correct phrase."
        ),
        "FaceFirst" => (
            ["face first into"],
            ["face-first into"],
            "Should this be `face-first`?",
            "Ensures `face first` is correctly hyphenated as `face-first` when used before `into`."
        ),
        "EludedTo" => (
            ["eluded to"],
            ["alluded to"],
            "Did you mean `alluded to`?",
            "Corrects `eluded to` to `alluded to` in contexts referring to indirect references."
        ),
        "BaitedBreath" => (
            ["baited breath"],
            ["bated breath"],
            "Did you mean `bated breath`?",
            "Ensures `bated breath` is written correctly, as `baited breath` is incorrect."
        ),
        "BareInMind" => (
            ["bare in mind"],
            ["bear in mind"],
            "Did you mean `bear in mind`?",
            "Ensures the phrase `bear in mind` is used correctly instead of `bare in mind`."
        ),
        "MutePoint" => (
            ["mute point"],
            ["moot point"],
            "Did you mean `moot point`?",
            "Ensures `moot point` is used instead of `mute point`, as `moot` means debatable or irrelevant."
        ),
        "RoadMap" => (
            ["roadmap"],
            ["road map"],
            "Did you mean `road map`?",
            "Detects when `roadmap` is used instead of `road map`, prompting the correct spacing."
        ),
        "SameAs" => (
            ["same then"],
            ["same as"],
            "Did you mean `same as`?",
            "Corrects the incorrect phrase `same then` to the standard `same as`."
        ),
        "SoonerOrLater" => (
            ["sooner than later"],
            ["sooner rather than later", "sooner or later"],
            "Did you mean `sooner rather than later` or `sooner or later`?",
            "Fixes the improper phrase `sooner than later` by suggesting standard alternatives."
        ),
        "HadOf" => (
            ["had of"],
            ["had have", "had've"],
            "Did you mean `had have` or `had've`?",
            "Flags the unnecessary use of `of` after `had` and suggests the correct forms."
        ),
        "FatalOutcome" => (
            ["fatal outcome"],
            ["death"],
            "Consider using `death` for clarity.",
            "Replaces `fatal outcome` with the more direct term `death` for conciseness."
        ),
        "NotTo" => (
            ["no to"],
            ["not to"],
            "Did you mean `not to`?",
            "Corrects `no to` to `not to`, ensuring proper negation."
        ),
        "ThatThis" => (
            ["the this"],
            ["that this"],
            "Did you mean `that this`?",
            "Fixes `the this` to the correct phrase `that this`."
        ),
        "CondenseAllThe" => (
            ["all of the"],
            ["all the"],
            "Consider simplifying to `all the`.",
            "Suggests removing `of` in `all of the` for a more concise phrase."
        ),
        "AvoidAndAlso" => (
            ["and also"],
            ["and"],
            "Consider using just `and`.",
            "Reduces redundancy by replacing `and also` with `and`."
        ),
        "AndIn" => (
            ["an in"],
            ["and in"],
            "Did you mean `and in`?",
            "Fixes the incorrect phrase `an in` to `and in` for proper conjunction usage."
        ),
        "BeenThere" => (
            ["bee there"],
            ["been there"],
            "Did you mean `been there`?",
            "Corrects the misspelling `bee there` to the proper phrase `been there`."
        ),
        "CanBeSeen" => (
            ["can be seem"],
            ["can be seen"],
            "Did you mean `can be seen`?",
            "Corrects `can be seem` to the proper phrase `can be seen`."
        ),
        "GoingTo" => (
            ["gong to"],
            ["going to"],
            "Did you mean `going to`?",
            "Corrects `gong to` to the intended phrase `going to`."
        ),
        "IAm" => (
            ["I a m"],
            ["I am"],
            "Did you mean `I am`?",
            "Fixes the incorrect spacing in `I a m` to properly form `I am`."
        ),
        "ItCan" => (
            ["It cam"],
            ["It can"],
            "Did you mean `It can`?",
            "Corrects the misspelling `It cam` to the proper phrase `It can`."
        ),
        "MyHouse" => (
            ["mu house"],
            ["my house"],
            "Did you mean `my house`?",
            "Fixes the typo `mu house` to `my house`."
        ),
        "OperativeSystem" => (
            ["operative system"],
            ["operating system"],
            "Did you mean `operating system`?",
            "Ensures `operating system` is used correctly instead of `operative system`."
        ),
        "OperativeSystems" => (
            ["operative systems"],
            ["operating systems"],
            "Did you mean `operating systems`?",
            "Ensures `operating systems` is used correctly instead of `operative systems`."
        ),
        "BanTogether" => (
            ["ban together"],
            ["band together"],
            "Did you mean `band together`?",
            "Detects and corrects the common error of using `ban together` instead of the idiom `band together`, which means to unite or join forces."
        ),
        "WaveFunction" => (
            ["wavefunction"],
            ["wave function"],
            "Did you mean `wave function`?",
            "Identifies the mistake of merging `wave` and `function` into one word. In quantum mechanics, a `wave function` (written as two words) describes the mathematical function that represents the quantum state of a particle or system. Correct usage is crucial for clear and accurate scientific communication."
        ),
        "InThe" => (
            ["int he"],
            ["in the"],
            "Did you mean `in the`?",
            "Detects and corrects a spacing error where `in the` is mistakenly written as `int he`. Proper spacing is essential for readability and grammatical correctness in common phrases."
        ),
        "WillContain" => (
            ["will contains"],
            ["will contain"],
            "Did you mean `will contain`?",
            "Incorrect verb form: `will` should be followed by the base form `contain`."
        ),
        "IsKnownFor" => (
            ["is know for"],
            ["is known for"],
            "Did you mean `is known for`?",
            "Typo: `known` is the correct past participle."
        ),
        "PointIsMoot" => (
            ["your point is mute"],
            ["your point is moot"],
            "Did you mean `your point is moot`?",
            "Typo: `moot` (meaning debatable) is correct rather than `mute`."
        ),
        "ByAccident" => (
            ["on accident"],
            ["by accident"],
            "Did you mean `by accident`?",
            "Incorrect preposition: `by accident` is the idiomatic expression."
        ),
        "ThatChallenged" => (
            ["the challenged"],
            ["that challenged"],
            "Did you mean `that challenged`?",
            "Changes `the challenged` to `that challenged` to fix the misspelling."
        ),
        "TurnItOff" => (
            ["turn it of", "turn i of"],
            ["turn it off"],
            "Did you mean `turn it off`?",
            "Fixes the mistake in the phrase `turn it off`."
        ),
        "HumanLife" => (
            ["human live"],
            ["human life"],
            "Did you mean `human life`?",
            "Changes `human live` to `human life`."
        ),
        "NeedHelp" => (
            ["ned help"],
            ["need help"],
            "Did you mean `need help`?",
            "Changes `ned help` to the correct `need help`."
        ),
        "AndTheLike" => (
            ["an the like"],
            ["and the like"],
            "Did you mean `and the like`?",
            "Fixes the typo in `and the like`."
        ),
        "BatedBreath" => (
            ["baited breath"],
            ["bated breath"],
            "Did you mean `bated breath`?",
            "Changes `baited breath` to the correct `bated breath`."
        ),
        "BeckAndCall" => (
            ["back and call"],
            ["beck and call"],
            "Did you mean `beck and call`?",
            "Fixes `back and call` to `beck and call`."
        ),
        "LetAlone" => (
            ["let along"],
            ["let alone"],
            "Did you mean `let alone`?",
            "Changes `let along` to `let alone`."
        ),
        "SneakingSuspicion" => (
            ["sneaky suspicion"],
            ["sneaking suspicion"],
            "Did you mean `sneaking suspicion`?",
            "Changes `sneaky suspicion` to `sneaking suspicion`."
        ),
        "SpecialAttention" => (
            ["spacial attention"],
            ["special attention"],
            "Did you mean `special attention`?",
            "Changes `spacial attention` to `special attention`."
        ),
        "SupposedTo" => (
            ["suppose to"],
            ["supposed to"],
            "Did you mean `supposed to`?",
            "Fixes `suppose to` to the correct `supposed to`."
        ),
        "KindRegards" => (
            ["kid regards"],
            ["kind regards"],
            "Did you mean `kind regards`?",
            "Changes `kid regards` to `kind regards`."
        ),
        "ThoughtProcess" => (
            ["though process"],
            ["thought process"],
            "Did you mean `thought process`?",
            "Changes `though process` to `thought process`."
        ),
        "BadRap" => (
            ["bed rap", "bad rep"],
            ["bad rap"],
            "Did you mean `bad rap`?",
            "Changes `bed rap` to the proper idiom `bad rap`."
        ),
        "OfCourse" => (
            ["off course", "o course"],
            ["Of course"],
            "Did you mean `of course`?",
            "Detects the non‐idiomatic phrase `off course` and suggests the correct form `of course`."
        ),
        "FastPaste" => (
            ["fast paste", "fast-paste"],
            ["fast-paced"],
            "Did you mean `fast-paced`?",
            "Detects incorrect usage of `fast paste` or `fast-paste` and suggests `fast-paced` as the correct phrase."
        ),
        "EnMasse" => (
            ["on mass", "on masse", "in mass"],
            ["en masse"],
            "Did you mean `en masse`?",
            "Detects variants like `on mass` or `in mass` and suggests `en masse`."
        ),
        "HungerPang" => (
            ["hunger pain"],
            ["hunger pang"],
            "Did you mean `hunger pang`?",
            "Corrects `hunger pain` to `hunger pang`."
        ),
        "GetRidOff" => (
            ["get rid off", "get ride of", "get ride off"],
            ["get rid of"],
            "Did you mean `get rid of`?",
            "Ensures `get rid of` is used instead of `get rid off`."
        ),
        "GetsRidOff" => (
            ["gets rid off", "gets ride of", "gets ride off"],
            ["gets rid of"],
            "Did you mean `gets rid of`?",
            "Ensures `gets rid of` is used instead of `gets rid off`."
            ),
        "GettingRidOff" => (
            ["getting rid off", "getting ride of", "getting ride off"],
            ["getting rid of"],
            "Did you mean `getting rid of`?",
            "Ensures `getting rid of` is used instead of `getting rid off`."
        ),
        "GotRidOff" => (
            ["got rid off", "got ride of", "got ride off"],
            ["got rid of"],
            "Did you mean `got rid of`?",
            "Ensures `got rid of` is used instead of `got rid off`."
        ),
        "GottenRidOff" => (
            ["gotten rid off", "gotten ride of", "gotten ride off"],
            ["gotten rid of"],
            "Did you mean `gotten rid of`?",
            "Ensures `gotten rid of` is used instead of `gotten rid off`."
        ),
        "LastButNotLeast" => (
            ["last but not the least", "last, but not the least", "last but, not least", "last but not last"],
            ["last but not least"],
            "Use the more idiomatic phrasing.",
            "Corrects common errors in the phrase `last but not least`."
        ),
        "BlanketStatement" => (
            ["blanketed statement"],
            ["blanket statement"],
            "Use the more idiomatic phrasing.",
            "Corrects common errors in the phrase `blanket statement`."
        ),
        "SpokeTooSoon" => (
            ["spoke to soon"],
            ["spoke too soon"],
            "Use the adverb `too` instead.",
            "Identifies common misuse of the preposition `to` in the phrase `spoke too soon`."
        ),
        "TakeItSeriously" => (
            ["take it serious"],
            ["take it seriously"],
            "Did you mean `take it seriously`?",
            "Ensures the correct use of the adverb `seriously` instead of the adjective `serious` in phrases like `take it seriously`."
        ),
        "PiggyBag" => (
            ["piggy bag"],
            ["piggyback"],
            "Did you mean `piggyback`?",
            "Corrects the eggcorn `piggy bag` to `piggyback`, which is the proper term for riding on someone’s back or using an existing system."
        ),
        "PiggyBagging" => (
            ["piggy bagging"],
            ["piggybacking"],
            "Did you mean `piggybacking`?",
            "Corrects the eggcorn `piggy bagging` to `piggybacking`, the proper verb form for riding on someone’s back or leveraging an existing system."
        ),
        "PiggyBagged" => (
            ["piggy bagged"],
            ["piggybacked"],
            "Did you mean `piggybacked`?",
            "Corrects the eggcorn `piggy bagged` to `piggybacked`, the proper past tense form for riding on someone’s back or making use of an existing system."
        ),
        "DampSquib" => (
            ["damp squid"],
            ["damp squib"],
            "Use the correct phrase for a disappointing outcome.",
            "Corrects the eggcorn `damp squid` to `damp squib`, ensuring the intended meaning of a failed or underwhelming outcome."
        ),
        "Expatriate" => (
            ["ex-patriot"],
            ["expatriate"],
            "Use the correct term for someone living abroad.",
            "Fixes the misinterpretation of `expatriate`, ensuring the correct term is used for individuals residing abroad."
        ),
        "FetalPosition" => (
            ["the feeble position"],
            ["the fetal position"],
            "Use the correct term for a curled-up posture.",
            "Ensures the correct use of `fetal position`, avoiding confusion with `feeble position`, which is not a standard phrase."
        ),
        "ForAllIntentsAndPurposes" => (
            ["for all intensive purposes"],
            ["for all intents and purposes"],
            "Use the correct phrase meaning 'in every practical sense'.",
            "Corrects `for all intensive purposes` to `for all intents and purposes`, ensuring the phrase conveys its intended meaning."
        ),
        "FreeRein" => (
            ["free reign"],
            ["free rein"],
            "Use the correct phrase for unrestricted control.",
            "Ensures the correct use of `free rein`, avoiding confusion with `free reign`, which incorrectly suggests authority rather than freedom of action."
        ),
        "InOneFellSwoop" => (
            ["in one foul swoop"],
            ["in one fell swoop"],
            "Use the correct phrase for something happening suddenly.",
            "Corrects `in one foul swoop` to `in one fell swoop`, preserving the phrase’s original meaning of sudden and complete action."
        ),
        "JawDropping" => (
            ["jar-dropping"],
            ["jaw-dropping"],
            "Use the correct phrase for something astonishing.",
            "Corrects `jar-dropping` to `jaw-dropping`, ensuring the intended meaning of something that causes amazement."
        ),
        "JustDeserts" => (
            ["just desserts"],
            ["just deserts"],
            "Use the correct phrase for receiving what one deserves.",
            "Ensures `just deserts` is used correctly, preserving its meaning of receiving an appropriate outcome for one's actions."
        ),
        "AlzheimersDisease" => (
            ["old-timers' disease"],
            ["Alzheimer’s disease"],
            "Use the correct medical term.",
            "Fixes the common misnomer `old-timers' disease`, ensuring the correct medical term `Alzheimer’s disease` is used."
        ),
        "OldWivesTale" => (
            ["old wise tale"],
            ["old wives' tale"],
            "Use the correct phrase for a superstition or myth.",
            "Corrects `old wise tale` to `old wives' tale`, preserving the phrase’s meaning as an unfounded traditional belief."
        ),
        "OnTheSpurOfTheMoment" => (
            ["on the spurt of the moment"],
            ["on the spur of the moment"],
            "Use the correct phrase for acting spontaneously.",
            "Ensures the correct use of `on the spur of the moment`, avoiding confusion with the incorrect `spurt` variation."
        ),
        "PrayingMantis" => (
            ["preying mantis"],
            ["praying mantis"],
            "Use the insect's correct name.",
            "Corrects `preying mantis` to `praying mantis`, ensuring accurate reference to the insect’s characteristic pose."
        ),
        "RealTrouper" => (
            ["real trooper"],
            ["real trouper"],
            "Use the correct phrase for someone who perseveres.",
            "Ensures the correct use of `real trouper`, distinguishing it from `trooper`, which refers to a soldier or police officer."
        ),
        "RifeWith" => (
            ["ripe with"],
            ["rife with"],
            "Use the correct phrase for something abundant.",
            "Corrects `ripe with` to `rife with`, preserving the phrase’s meaning of being filled with something, often undesirable."
        ),
        "ScantilyClad" => (
            ["scandally clad"],
            ["scantily clad"],
            "Use the correct phrase for minimal attire.",
            "Fixes `scandally clad` to `scantily clad`, ensuring clarity in describing minimal attire."
        ),
        "ToTheMannerBorn" => (
            ["to the manor born"],
            ["to the manner born"],
            "Use the correct phrase for being naturally suited to something.",
            "Corrects `to the manor born` to `to the manner born`, ensuring the intended meaning of being naturally suited to a way of life."
        ),
        "WhetYourAppetite" => (
            ["wet your appetite"],
            ["whet your appetite"],
            "Use the correct phrase for stimulating desire.",
            "Ensures `whet your appetite` is used correctly, distinguishing it from the incorrect `wet` variation."
        ),
        "CaseSensitive" => (
            ["case sensitive"],
            ["case-sensitive"],
            "Use the hyphenated form for `case-sensitive`.",
            "Ensures `case-sensitive` is correctly hyphenated."
        ),
        "ChockFull" => (
            ["chock full"],
            ["chock-full"],
            "Use the hyphenated form for `chock-full`.",
            "Ensures `chock-full` is correctly hyphenated."
        ),
        "OffTheCuff" => (
            ["off the cuff"],
            ["off-the-cuff"],
            "Use the hyphenated form for `off-the-cuff`.",
            "Ensures `off-the-cuff` is correctly hyphenated."
        ),
        "WellBeing" => (
            ["wellbeing"],
            ["well-being"],
            "Use the hyphenated form for `well-being`.",
            "Ensures `well-being` is correctly hyphenated."
        ),
        "SimpleGrammatical" => (
            ["simply grammatical"],
            ["simple grammatical"],
            "Use `simple grammatical` for correct adjective usage.",
            "Corrects `simply grammatical` to `simple grammatical` for proper adjective usage."
        ),
        "ThatChallenged" => (
            ["the challenged"],
            ["that challenged"],
            "Use `that challenged` for correct relative clause.",
            "Corrects `the challenged` to `that challenged` for proper relative clause usage."
        ),
        "ToDoHyphen" => (
            ["todo"],
            ["to-do"],
            "Hyphenate `to-do`.",
            "Ensures `to-do` is correctly hyphenated."
        ),
        "Discuss" => (
            ["discuss about"],
            ["discuss"],
            "`About` is redundant",
            "Removes unnecessary `about` after `discuss`."
        ),
        "Discussed" => (
            ["discussed about"],
            ["discussed"],
            "Use `discussed` without `about`.",
            "Removes unnecessary `about` after `discussed`."
        ),
        "Discusses" => (
            ["discusses about"],
            ["discusses"],
            "`About` is redundant",
            "Removes unnecessary `about` after `discusses`."
        ),
        "Discussing" => (
            ["discussing about"],
            ["discussing"],
            "`About` is redundant",
            "Removes unnecessary `about` after `discussing`."
        ),
        "WorldWarII" => (
            ["world war 2", "world war ii", "world war ii", "world war ii", "world war ii"],
            ["World War II"],
            "Use the correct capitalization for `World War II`.",
            "Ensures `World War II` is correctly capitalized."
        ),
        "Towards" => (
            ["to towards"],
            ["towards"],
            "Use `towards` without the preceding `to`.",
            "Removes redundant `to` before `towards`."
        ),
        "Haphazard" => (
            ["half hazard", "half-hazard", "halfhazard"],
            ["haphazard"],
            "Use `haphazard` for randomness or lack of organization.",
            "Corrects the eggcorn `half hazard` to `haphazard`, which properly means lacking organization or being random."
        ),
        "DayAndAge" => (
            ["day in age"],
            ["day and age"],
            "Use `day and age` for referring to the present time.",
            "Corrects the eggcorn `day in age` to `day and age`, which properly means the current era or time period."
        ),
        "GuineaBissau" => (
            // Note: this lint matches any case but cannot correct wrong case
            // Note: It can only correct the hyphenation
            // Note: See linting/matcher.rs for case corrections
            // Note: $input must already be the correct case
            // Note: do not add other case variants here
            ["Guinea Bissau"],
            ["Guinea-Bissau"],
            "The official spelling is hyphenated.",
            "Checks for the correct official name of the African country."
        ),
        "PortAuPrince" => (
            // Note: this lint matches any case but cannot correct wrong case
            // Note: It can only correct the hyphenation
            // Note: See linting/matcher.rs for case corrections
            // Note: $input must already be the correct case
            // Note: do not add other case variants here
            ["Port au Prince"],
            ["Port-au-Prince"],
            "The official spelling is hyphenated.",
            "Checks for the correct official name of the capital of Haiti."
        ),
        "PortoNovo" => (
            // Note: this lint matches any case but cannot correct wrong case
            // Note: It can only correct the hyphenation
            // Note: See linting/matcher.rs for case corrections
            // Note: $input must already be the correct case
            // Note: do not add other case variants here
            ["Porto Novo"],
            ["Porto-Novo"],
            "The official spelling is hyphenated.",
            "Checks for the correct official name of the capital of Benin."
        ),
        "NerveRacking" => (
            ["nerve racking", "nerve wracking", "nerve wrecking", "nerve-wracking", "nerve-wrecking"],
            ["nerve-racking"],
            "Use `nerve-racking` for something that causes anxiety or tension.",
            "Corrects common misspellings and missing hyphen in `nerve-racking`."
        ),
        // Avoid suggestions resulting in "a entire ...."
        "AWholeEntire" => (
            ["a whole entire"],
            ["a whole", "an entire"],
            "Avoid redundancy. Use either `whole` or `entire` for referring to the complete amount or extent.",
            "Corrects the redundancy in `whole entire` to `whole` or `entire`."
        ),
        "WholeEntire" => (
            ["whole entire"],
            ["whole", "entire"],
            "Avoid redundancy. Use either `whole` or `entire` for referring to the complete amount or extent.",
            "Corrects the redundancy in `whole entire` to `whole` or `entire`."
        ),
        "InDetail" => (
            ["in details"],
            ["in detail"],
            "Use singular `in detail` for referring to a detailed description.",
            "Correct unidiomatic plural `in details` to `in detail`."
        ),
        "InMoreDetail" => (
            ["in more details"],
            ["in more detail"],
            "Use singular `in more detail` for referring to a detailed description.",
            "Correct unidiomatic plural `in more details` to `in more detail`."
        ),
        "TickingTimeClock" => (
            ["ticking time clock"],
            ["ticking time bomb", "ticking clock"],
            "Use `ticking time bomb` for disastrous consequences, otherwise avoid redundancy with just `ticking clock`.",
            "Corrects `ticking time clock` to `ticking time bomb` for idiomatic urgency or `ticking clock` otherwise."
        ),
        "InAndOfItself" => (
            ["in of itself"],
            ["in and of itself"],
            "Use `in and of itself` for referring to something's inherent or intrinsic quality.",
            "Corrects nonstandard `in of itself` to standard `in and of itself`."
        ),
        "ALotWorst" => (
            ["a lot worst", "alot worst"],
            ["a lot worse"],
            "Use `worse` for comparing. (`Worst` is for the extreme case)",
            "Corrects `a lot worst` to `a lot worse` for proper comparative usage."
        ),
        "FarWorse" => (
            ["far worst"],
            ["far worse"],
            "Use `worse` for comparing. (`Worst` is for the extreme case)",
            "Corrects `far worst` to `far worse` for proper comparative usage."
        ),
        "MuchWorse" => (
            ["much worst"],
            ["much worse"],
            "Use `worse` for comparing. (`Worst` is for the extreme case)",
            "Corrects `much worst` to `much worse` for proper comparative usage."
        ),
        "TurnForTheWorse" => (
            ["turn for the worst"],
            ["turn for the worse"],
            "Use `turn for the worse` for a negative change in circumstances. Avoid the incorrect `turn for the worst`.",
            "Corrects the nonstandard `turn for the worst` to the idiomatic `turn for the worse`, used to describe a situation that has deteriorated."
        ),
        "WorseAndWorse" => (
            ["worst and worst", "worse and worst", "worst and worse"],
            ["worse and worse"],
            "Use `worse` for comparing. (`Worst` is for the extreme case)",
            "Corrects `worst and worst` to `worse and worse` for proper comparative usage."
        ),
        "WorseThan" => (
            ["worst than"],
            ["worse than"],
            "Use `worse` for comparing. (`Worst` is for the extreme case)",
            "Corrects `worst than` to `worse than` for proper comparative usage."
        ),
        "WorstEver" => (
            ["worse ever"],
            ["worst ever"],
            "Use `worst` for the extreme case. (`Worse` is for comparing)",
            "Corrects `worse ever` to `worst ever` for proper comparative usage."
        ),
        "Monumentous" => (
            ["monumentous"],
            ["momentous", "monumental"],
            "Retain `monumentous` for jocular effect. Otherwise `momentous` indicates great signifcance while `monumental` indicates imposing size.",
            "Advises using `momentous` or `monumental` instead of `monumentous` for serious usage."
        ),
        "InAnyWay" => (
            ["in anyway"],
            ["in any way"],
            "Use `in any way` for emphasizing a point.",
            "Corrects ungrammatical `in anyway` to `in any way`."
        ),
        "ExplanationMark" => (
            ["explanation mark"],
            ["exclamation mark"],
            "The correct name for the `!` punctuation is `exclamation mark`.",
            "Corrects the eggcorn `explanation mark` to `exclamation mark`."
        ),
        "ExplanationMarks" => (
            ["explanation marks"],
            ["exclamation marks"],
            "The correct name for the `!` punctuation is `exclamation mark`.",
            "Corrects the eggcorn `explanation mark` to `exclamation mark`."
        ),
        "ExplanationPoint" => (
            ["explanation point"],
            ["exclamation point"],
            "The correct name for the `!` punctuation is `exclamation point`.",
            "Corrects the eggcorn `explanation point` to `exclamation point`."
        ),
        "AsFarBackAs" => (
            ["as early back as"],
            ["as far back as"],
            "Use `as far back as` for referring to a time in the past.",
            "Corrects nonstandard `as early back as` to `as far back as`."
        ),
        "ALongTime" => (
            ["along time"],
            ["a long time"],
            "Use `a long time` for referring to a duration of time.",
            "Corrects `along time` to `a long time`."
        ),
        "EachAndEveryOne" => (
            ["each and everyone"],
            ["each and every one"],
            "Use `each and every one` for referring to a group of people or things.",
            "Corrects `each and everyone` to `each and every one`."
        ),
        "InsteadOf" => (
            ["in stead of"],
            ["instead of"],
            "Use the modern single word `instead of` to indicate a replacement.",
            "Corrects the archaic or mistaken separation `in stead of` to `instead of` in everyday usage."
        ),
        "Intact" => (
            ["in tact"],
            ["intact"],
            "Use `intact` to mean undamaged or whole.",
            "Prevents the erroneous spacing in `in tact`; `intact` is the single correct word."
        ),
        "IveGotTo" => (
            ["I've go to"],
            ["I've got to"],
            "Use `I've got to` for necessity or obligation.",
            "Corrects the slip `I've go to` to the idiomatic `I've got to`."
        ),
        "ForALongTime" => (
            ["for along time"],
            ["for a long time"],
            "Use the standard phrase `for a long time` to indicate an extended duration.",
            "Eliminates the incorrect merging in `for along time`."
        ),
        "InAWhile" => (
            ["in awhile", "in while"],
            ["in a while"],
            "When describing a timeframe, use `in a while` for clarity.",
            "Corrects the missing article in `in while` or `in awhile`, forming `in a while`."
        ),
        "InQuiteAWhile" => (
            ["in quite awhile"],
            ["in quite a while"],
            "Add `a` to form `in quite a while`, clarifying the duration.",
            "Corrects `in quite awhile` => `in quite a while` by inserting the missing article."
        ),
        "HumanBeings" => (
            ["human's beings", "humans beings"],
            ["human beings"],
            "Use `human beings` to refer to people collectively.",
            "Eliminates the incorrect possessive/plural usage like `human's beings` or `humans beings`."
        ),
        "HalfAnHour" => (
            ["half an our"],
            ["half an hour"],
            "Remember the silent 'h' when writing `hour`: `half an hour`.",
            "Fixes the eggcorn `half an our` to the accepted `half an hour`."
        ),
        "AnAnother" => (
            ["an another", "a another"],
            ["another"],
            "Use `another` on its own.",
            "Corrects `an another` and `a another`."
        ),
        "AnotherAn" => (
            ["another an"],
            ["another"],
            "Use `another` on its own.",
            "Corrects `another an` to `another`."
        ),
        "AnotherOnes" => (
            ["another ones"],
            ["another one", "another one's", "other ones"],
            "`another` is singular but `ones` is plural. Or maybe you meant the possessive `one's`.",
            "Corrects `another ones`."
        ),
        "AnotherThings" => (
            ["another things"],
            ["another thing", "other things"],
            "`another` is singular but `things` is plural.",
            "Corrects `another things`."
        ),
        "TheAnother" => (
            ["the another"],
            ["the other", "another"],
            "Use `the other` or `another`, not both.",
            "Corrects `the another`."
        ),
        "ExpandDependency" => (
            ["dep"],
            ["dependency"],
            "Use `dependency` instead of `dep`",
            "Expands the abbreviation `dep` to the full word `dependency` for clarity."
        ),
        "ExpandDependencies" => (
            ["deps"],
            ["dependencies"],
            "Use `dependencies` instead of `deps`",
            "Expands the abbreviation `deps` to the full word `dependencies` for clarity."
        ),
        "ExpandMinimum" => (
            ["min"],
            ["minimum"],
            "Use `minimum` instead of `min`",
            "Expands the abbreviation `min` to the full word `minimum` for clarity."
        ),
        "ExpandStandardInput" => (
            ["stdin"],
            ["standard input"],
            "Use `standard input` instead of `stdin`",
            "Expands the abbreviation `stdin` to `standard input` for clarity."
        ),
        "ExpandStandardOutput" => (
            ["stdout"],
            ["standard output"],
            "Use `standard output` instead of `stdout`",
            "Expands the abbreviation `stdout` to `standard output` for clarity."
        ),
        "ExpandWith" => (
            ["w/"],
            ["with"],
            "Use `with` instead of `w/`",
            "Expands the abbreviation `w/` to the full word `with` for clarity."
        ),
        "ExpandWithout" => (
            ["w/o"],
            ["without"],
            "Use `without` instead of `w/o`",
            "Expands the abbreviation `w/o` to the full word `without` for clarity."
        ),
<<<<<<< HEAD
        "TrialAndError" => (
            ["trail and error"],
            ["trial and error"],
            "You misspelled `trial`.",
            "Corrects `trail` to `trial` in `trial and error`."
=======
        "ExpandBecause" => (
            ["cuz"],
            ["because"],
            "Use `because` instead of informal `cuz`",
            "Expands the informal abbreviation `cuz` to the full word `because` for formality."
        ),
        "AtFaceValue" => (
            ["on face value"],
            ["at face value"],
            "`at face value is more idiomatic and more common.",
            "Corrects `on face value` to the more usual `at face value`."
>>>>>>> b5a63648
        ),
    });

    group.set_all_rules_to(Some(true));

    group
}

#[cfg(test)]
mod tests {
    use crate::linting::tests::{
        assert_lint_count, assert_nth_suggestion_result, assert_suggestion_result,
    };

    use super::lint_group;

    #[test]
    fn get_rid_off() {
        assert_suggestion_result(
            "Please bump axios version to get rid off npm warning #624",
            lint_group(),
            "Please bump axios version to get rid of npm warning #624",
        );
    }

    #[test]
    fn gets_rid_off() {
        assert_suggestion_result(
            "Adding at as a runtime dependency gets rid off that error",
            lint_group(),
            "Adding at as a runtime dependency gets rid of that error",
        );
    }

    #[test]
    fn getting_rid_off() {
        assert_suggestion_result(
            "getting rid off of all the complexity of the different accesses method of API service providers",
            lint_group(),
            "getting rid of of all the complexity of the different accesses method of API service providers",
        );
    }

    #[test]
    fn got_rid_off() {
        assert_suggestion_result(
            "For now we got rid off circular deps in model tree structure and it's API.",
            lint_group(),
            "For now we got rid of circular dependencies in model tree structure and it's API.",
        );
    }

    #[test]
    fn gotten_rid_off() {
        assert_suggestion_result(
            "The baX variable thingy I have gotten rid off, that was due to a bad character in the encryption key.",
            lint_group(),
            "The baX variable thingy I have gotten rid of, that was due to a bad character in the encryption key.",
        );
    }

    #[test]
    fn get_ride_of() {
        assert_suggestion_result(
            "Get ride of \"WARNING Deprecated: markdown_github. Use gfm\"",
            lint_group(),
            "Get rid of \"WARNING Deprecated: markdown_github. Use gfm\"",
        );
    }

    #[test]
    fn get_ride_off() {
        assert_suggestion_result(
            "This exact hack was what I trying to get ride off. ",
            lint_group(),
            "This exact hack was what I trying to get rid of. ",
        );
    }

    #[test]
    fn getting_ride_of() {
        assert_suggestion_result(
            "If you have any idea how to fix this without getting ride of bootstrap I would be thankfull.",
            lint_group(),
            "If you have any idea how to fix this without getting rid of bootstrap I would be thankfull.",
        );
    }

    #[test]
    fn gets_ride_of() {
        assert_suggestion_result(
            ".. gets ride of a central back-end/server and eliminates all the risks associated to it.",
            lint_group(),
            ".. gets rid of a central back-end/server and eliminates all the risks associated to it.",
        );
    }

    #[test]
    fn gotten_ride_of() {
        assert_suggestion_result(
            "I have gotten ride of the react-table and everything works just fine.",
            lint_group(),
            "I have gotten rid of the react-table and everything works just fine.",
        );
    }

    #[test]
    fn got_ride_of() {
        assert_suggestion_result(
            "I had to adjust the labels on the free version because you guys got ride of ...",
            lint_group(),
            "I had to adjust the labels on the free version because you guys got rid of ...",
        );
    }

    #[test]
    fn issue_574() {
        assert_lint_count("run by one", lint_group(), 0);
    }

    #[test]
    fn turn_it_off_clean_lower() {
        assert_lint_count("turn it off", lint_group(), 0);
    }

    #[test]
    fn turn_it_off_clean_upper() {
        assert_lint_count("Turn it off", lint_group(), 0);
    }

    #[test]
    fn of_confusion() {
        assert_suggestion_result("Turn it of", lint_group(), "Turn it off");
    }

    #[test]
    fn i_and_of_confusion() {
        assert_suggestion_result("Turn i of", lint_group(), "Turn it off");
    }

    #[test]
    fn off_course() {
        assert_suggestion_result(
            "Yes, off course we should do that.",
            lint_group(),
            "Yes, of course we should do that.",
        );
    }

    #[test]
    fn o_course() {
        assert_suggestion_result(
            "Yes, o course we should do that.",
            lint_group(),
            "Yes, of course we should do that.",
        );
    }

    #[test]
    fn bad_rep() {
        assert_suggestion_result("bad rep", lint_group(), "bad rap");
    }

    #[test]
    fn baited_breath() {
        assert_suggestion_result("baited breath", lint_group(), "bated breath");
    }

    #[test]
    fn change_tact_atomic() {
        assert_suggestion_result("change tact", lint_group(), "change tack");
    }

    #[test]
    fn changed_tacks_atomic() {
        assert_suggestion_result("changed tacks", lint_group(), "changed tack");
    }

    #[test]
    fn changes_tacts_atomic() {
        assert_suggestion_result("changes tacts", lint_group(), "changes tack");
    }

    #[test]
    fn changing_tact_atomic() {
        assert_suggestion_result("changing tact", lint_group(), "changing tack");
    }

    #[test]
    fn change_of_tacks_atomic() {
        assert_suggestion_result("change of tacks", lint_group(), "change of tack");
    }

    #[test]
    fn change_of_tact_real_world() {
        assert_suggestion_result(
            "Change of tact : come give your concerns - Death Knight",
            lint_group(),
            "Change of tack : come give your concerns - Death Knight",
        );
    }

    #[test]
    fn change_of_tacts_real_world() {
        assert_suggestion_result(
            "2013.08.15 - A Change of Tacts | Hero MUX Wiki | Fandom",
            lint_group(),
            "2013.08.15 - A Change of Tack | Hero MUX Wiki | Fandom",
        );
    }

    #[test]
    fn changing_of_tacks_real_world() {
        assert_suggestion_result(
            "Duffy's changing of tacks hidden in her poetry collection ...",
            lint_group(),
            "Duffy's changing of tack hidden in her poetry collection ...",
        );
    }

    #[test]
    fn changes_of_tact_real_world() {
        assert_suggestion_result(
            "While the notes and the changes of tact started to ...",
            lint_group(),
            "While the notes and the changes of tack started to ...",
        );
    }

    #[test]
    fn hunger_pain() {
        assert_suggestion_result("hunger pain", lint_group(), "hunger pang");
    }

    #[test]
    fn in_mass() {
        assert_suggestion_result("in mass", lint_group(), "en masse");
    }

    #[test]
    fn let_along() {
        assert_suggestion_result("let along", lint_group(), "let alone");
    }

    #[test]
    fn sneaky_suspicion() {
        assert_suggestion_result("sneaky suspicion", lint_group(), "sneaking suspicion");
    }

    #[test]
    fn supposed_to() {
        assert_suggestion_result("suppose to", lint_group(), "supposed to");
    }

    #[test]
    fn spacial_attention() {
        assert_suggestion_result("spacial attention", lint_group(), "special attention");
    }

    #[test]
    fn now_on_hold() {
        assert_lint_count("Those are now on hold for month.", lint_group(), 0);
    }

    #[test]
    fn operative_system() {
        assert_suggestion_result(
            "COS is a operative system made with the COSMOS Kernel and written in C#, COS its literally the same than MS-DOS but written in C# and open-source.",
            lint_group(),
            "COS is a operating system made with the COSMOS Kernel and written in C#, COS its literally the same than MS-DOS but written in C# and open-source.",
        );
    }

    #[test]
    fn operative_systems() {
        assert_suggestion_result(
            "My dotfiles for my operative systems and other configurations.",
            lint_group(),
            "My dotfiles for my operating systems and other configurations.",
        );
    }

    #[test]
    fn point_is_moot() {
        assert_suggestion_result("Your point is mute.", lint_group(), "Your point is moot.");
    }

    #[test]
    fn issue_777() {
        assert_suggestion_result(
            "Last but not the least, with VS2013 you can use Web Essentials 2013",
            lint_group(),
            "Last but not least, with VS2013 you can use Web Essentials 2013",
        );
    }

    #[test]
    fn issue_790() {
        assert_suggestion_result(
            "This seems like a blanketed statement and I have not found any info to back up whether PyJWT is affected.",
            lint_group(),
            "This seems like a blanket statement and I have not found any info to back up whether PyJWT is affected.",
        );
    }

    #[test]
    fn guinea_bissau_missing_hyphen_only() {
        assert_suggestion_result("Guinea Bissau", lint_group(), "Guinea-Bissau");
    }

    fn detect_nerve_wracking_hyphen() {
        assert_suggestion_result(
            "We've gone through several major changes / upgrades to atlantis, and it's always a little bit nerve-wracking because if we mess something up we ...",
            lint_group(),
            "We've gone through several major changes / upgrades to atlantis, and it's always a little bit nerve-racking because if we mess something up we ...",
        );
    }

    #[test]
    fn detect_nerve_wrecking_hyphen() {
        assert_suggestion_result(
            "The issue happens to me on a daily basis, and it is nerve-wrecking because I become unsure if I have actually saved the diagram, but every time ...",
            lint_group(),
            "The issue happens to me on a daily basis, and it is nerve-racking because I become unsure if I have actually saved the diagram, but every time ...",
        );
    }

    #[test]
    fn detect_nerve_wracking_no_hyphen() {
        assert_suggestion_result(
            "Very nerve wracking landing in an unfamiliar mountainous airport in dead of night with no radar to show surrounding terrain.",
            lint_group(),
            "Very nerve-racking landing in an unfamiliar mountainous airport in dead of night with no radar to show surrounding terrain.",
        );
    }

    #[test]
    fn detect_nerve_wrecking_no_hyphen() {
        assert_suggestion_result(
            "I appreciate any kind of help since this is kind of nerve wrecking.",
            lint_group(),
            "I appreciate any kind of help since this is kind of nerve-racking.",
        );
    }

    #[test]
    fn detect_nerve_racking_no_hyphen() {
        assert_suggestion_result(
            "It's nerve racking to think about it because I have code inside the callback that resolves the member and somehow I feel like it's so ..",
            lint_group(),
            "It's nerve-racking to think about it because I have code inside the callback that resolves the member and somehow I feel like it's so ..",
        );
    }

    #[test]
    fn detect_atomic_whole_entire() {
        assert_suggestion_result("whole entire", lint_group(), "whole");
    }

    #[test]
    fn correct_atomic_a_whole_entire_to_a_whole() {
        assert_suggestion_result("a whole entire", lint_group(), "a whole");
    }

    #[test]
    fn correct_atomic_a_whole_entire_to_an_entire() {
        assert_nth_suggestion_result("a whole entire", lint_group(), "an entire", 1);
    }

    #[test]
    fn correct_real_world_whole_entire() {
        assert_suggestion_result(
            "[FR] support use system dns in whole entire app",
            lint_group(),
            "[FR] support use system dns in whole app",
        );
    }

    #[test]
    fn correct_real_world_a_whole_entire_to_a_whole() {
        assert_suggestion_result(
            "Start mapping a whole entire new planet using NASA’s MOLA.",
            lint_group(),
            "Start mapping a whole new planet using NASA’s MOLA.",
        );
    }

    #[test]
    fn correct_real_world_a_whole_entire_to_an_entire() {
        assert_nth_suggestion_result(
            "I am not sure I can pass in a whole entire query via the include.",
            lint_group(),
            "I am not sure I can pass in an entire query via the include.",
            1,
        );
    }

    fn in_detail_atomic() {
        assert_suggestion_result("in details", lint_group(), "in detail");
    }

    #[test]
    fn in_more_detail_atomic() {
        assert_suggestion_result("in more details", lint_group(), "in more detail");
    }

    #[test]
    fn in_detail_real_world() {
        assert_suggestion_result(
            "c++ - who can tell me \"*this pointer\" in details?",
            lint_group(),
            "c++ - who can tell me \"*this pointer\" in detail?",
        )
    }

    #[test]
    fn suggests_ticking_time_bomb() {
        assert_suggestion_result(
            "One element that can help up the stakes (and tension!) is a “ticking time clock.”",
            lint_group(),
            "One element that can help up the stakes (and tension!) is a “ticking time bomb.”",
        );
    }

    #[test]
    fn in_more_detail_real_world() {
        assert_suggestion_result(
            "Document the interface in more details · Issue #3 · owlbarn ...",
            lint_group(),
            "Document the interface in more detail · Issue #3 · owlbarn ...",
        );
    }

    #[test]
    fn detect_atomic_in_of_itself() {
        assert_suggestion_result("in of itself", lint_group(), "in and of itself");
    }

    #[test]
    fn correct_real_world_in_of_itself() {
        assert_suggestion_result(
            "This is not entirely unexpected in of itself, as Git and GitHub Desktop both generally prove fairly bad at delineating context intelligently...",
            lint_group(),
            "This is not entirely unexpected in and of itself, as Git and GitHub Desktop both generally prove fairly bad at delineating context intelligently...",
        )
    }

    #[test]
    fn detect_a_lot_worse_atomic() {
        assert_suggestion_result("a lot worst", lint_group(), "a lot worse");
    }

    #[test]
    fn detect_a_lot_worse_real_world() {
        assert_suggestion_result(
            "On a debug build, it's even a lot worst.",
            lint_group(),
            "On a debug build, it's even a lot worse.",
        );
    }

    #[test]
    fn suggests_ticking_clock() {
        assert_nth_suggestion_result(
            "The opportunity itself has a ticking time clock as all great opportunities do.",
            lint_group(),
            "The opportunity itself has a ticking clock as all great opportunities do.",
            1,
        );
    }

    #[test]
    fn detect_far_worse_atomic() {
        assert_suggestion_result("far worst", lint_group(), "far worse");
    }

    #[test]
    fn detect_far_worse_real_world() {
        assert_suggestion_result(
            "I mainly use Firefox (personal preference) and have noticed it has far worst performance than Chrome",
            lint_group(),
            "I mainly use Firefox (personal preference) and have noticed it has far worse performance than Chrome",
        );
    }

    #[test]
    fn detect_much_worse_atomic() {
        assert_suggestion_result("much worst", lint_group(), "much worse");
    }

    #[test]
    fn detect_much_worse_real_world() {
        assert_suggestion_result(
            "the generated image quality is much worst (actually nearly broken)",
            lint_group(),
            "the generated image quality is much worse (actually nearly broken)",
        );
    }

    #[test]
    fn detect_turn_for_the_worse_atomic() {
        assert_suggestion_result("turn for the worst", lint_group(), "turn for the worse");
    }

    #[test]
    fn detect_turn_for_the_worse_real_world() {
        assert_suggestion_result(
            "Very surprised to see this repo take such a turn for the worst.",
            lint_group(),
            "Very surprised to see this repo take such a turn for the worse.",
        );
    }

    #[test]
    fn detect_worst_and_worst_atomic() {
        assert_suggestion_result("worst and worst", lint_group(), "worse and worse");
    }

    #[test]
    fn detect_worst_and_worst_real_world() {
        assert_suggestion_result(
            "This control-L trick does not work for me. The padding is getting worst and worst.",
            lint_group(),
            "This control-L trick does not work for me. The padding is getting worse and worse.",
        );
    }

    #[test]
    fn detect_worse_and_worst_real_world() {
        assert_suggestion_result(
            "This progressively got worse and worst to the point that the machine (LEAD 1010) stopped moving alltogether.",
            lint_group(),
            "This progressively got worse and worse to the point that the machine (LEAD 1010) stopped moving alltogether.",
        );
    }

    #[test]
    fn detect_worse_than_atomic() {
        assert_suggestion_result("worst than", lint_group(), "worse than");
    }

    #[test]
    fn detect_worse_than_real_world() {
        assert_suggestion_result(
            "Project real image - inversion quality is worst than in StyleGAN2",
            lint_group(),
            "Project real image - inversion quality is worse than in StyleGAN2",
        );
    }

    #[test]
    fn detect_worst_ever_atomic() {
        assert_suggestion_result("worse ever", lint_group(), "worst ever");
    }

    #[test]
    fn detect_worst_ever_real_world() {
        assert_suggestion_result(
            "The Bcl package family is one of the worse ever published by Microsoft.",
            lint_group(),
            "The Bcl package family is one of the worst ever published by Microsoft.",
        );
    }

    #[test]
    fn detect_monumentous_atomic() {
        assert_suggestion_result("monumentous", lint_group(), "momentous");
    }

    #[test]
    fn detect_monumentous_real_world() {
        assert_suggestion_result(
            "I think that would be a monumentous step in the right direction, and would DEFINATLY turn heads in not just the music industry, but every ...",
            lint_group(),
            "I think that would be a momentous step in the right direction, and would DEFINATLY turn heads in not just the music industry, but every ...",
        );
    }

    #[test]
    fn detect_in_anyway_atomic() {
        assert_suggestion_result("in anyway", lint_group(), "in any way");
    }

    #[test]
    fn detect_in_anyway_real_world() {
        assert_suggestion_result(
            "The names should not affect your application in anyway and you can override extension names.",
            lint_group(),
            "The names should not affect your application in any way and you can override extension names.",
        );
    }

    #[test]
    fn detect_explanation_mark_atomic() {
        assert_suggestion_result("explanation mark", lint_group(), "exclamation mark");
    }

    #[test]
    fn detect_explanation_marks_atomic() {
        assert_suggestion_result("explanation marks", lint_group(), "exclamation marks");
    }

    #[test]
    fn detect_explanation_mark_real_world() {
        assert_suggestion_result(
            "Note that circled explanation mark, question mark, plus and arrows may be significantly harder to distinguish than their uncircled variants.",
            lint_group(),
            "Note that circled exclamation mark, question mark, plus and arrows may be significantly harder to distinguish than their uncircled variants.",
        );
    }

    #[test]
    fn detect_explanation_marks_real_world() {
        assert_suggestion_result(
            "this issue: html: properly handle explanation marks in comments",
            lint_group(),
            "this issue: html: properly handle exclamation marks in comments",
        );
    }

    #[test]
    fn detect_explanation_point_atomic() {
        assert_suggestion_result("explanation point", lint_group(), "exclamation point");
    }

    #[test]
    fn detect_explanation_point_real_world() {
        assert_suggestion_result(
            "js and makes an offhand mention that you can disable inbuilt plugin with an explanation point (e.g. !error ).",
            lint_group(),
            "js and makes an offhand mention that you can disable inbuilt plugin with an exclamation point (e.g. !error ).",
        );
    }

    #[test]
    fn detect_as_early_back_as() {
        assert_suggestion_result("as early back as", lint_group(), "as far back as");
    }

    #[test]
    fn detect_as_early_back_as_real_world() {
        assert_suggestion_result(
            "skin overrides also supports a wide variety of minecraft versions - as early back as 1.14.4.",
            lint_group(),
            "skin overrides also supports a wide variety of minecraft versions - as far back as 1.14.4.",
        );
    }

    #[test]
    fn detect_a_long_time() {
        assert_suggestion_result("along time", lint_group(), "a long time");
    }

    #[test]
    fn detect_a_long_time_real_world() {
        assert_suggestion_result(
            "Fast refreshing is very slow had to wait along time for it to update.",
            lint_group(),
            "Fast refreshing is very slow had to wait a long time for it to update.",
        );
    }

    #[test]
    fn detect_each_and_everyone() {
        assert_suggestion_result("each and everyone", lint_group(), "each and every one");
    }

    #[test]
    fn detect_each_and_everyone_real_world() {
        assert_suggestion_result(
            "I have modified each and everyone of them to keep only the best of the best!",
            lint_group(),
            "I have modified each and every one of them to keep only the best of the best!",
        );
    }

    #[test]
    fn test_instead_of() {
        assert_suggestion_result(
            "He used water in stead of soda.",
            lint_group(),
            "He used water instead of soda.",
        );
    }

    #[test]
    fn correct_an_another() {
        assert_suggestion_result(
            "Render shader to use it as texture in an another shader.",
            lint_group(),
            "Render shader to use it as texture in another shader.",
        );
    }

    #[test]
    fn test_instead_of_clean() {
        // Ensure no lint is triggered when it's already correct
        assert_lint_count("He used water instead of soda.", lint_group(), 0);
    }

    #[test]
    fn test_intact() {
        assert_suggestion_result(
            "The code remains in tact after the merge.",
            lint_group(),
            "The code remains intact after the merge.",
        );
    }

    #[test]
    fn correct_a_another() {
        assert_suggestion_result(
            "Audit login is a another package for laravel framework.",
            lint_group(),
            "Audit login is another package for laravel framework.",
        );
    }

    #[test]
    fn test_intact_clean() {
        assert_lint_count("The data set remains intact.", lint_group(), 0);
    }

    #[test]
    fn test_ive_got_to() {
        assert_suggestion_result(
            "I've go to finish this before Monday.",
            lint_group(),
            "I've got to finish this before Monday.",
        );
    }

    #[test]
    fn correct_another_an() {
        assert_suggestion_result(
            "Yet another an atomic deployment tool.",
            lint_group(),
            "Yet another atomic deployment tool.",
        );
    }

    #[test]
    fn test_for_a_long_time() {
        assert_suggestion_result(
            "I was stuck there for along time.",
            lint_group(),
            "I was stuck there for a long time.",
        );
    }

    #[test]
    fn correct_another_ones() {
        assert_nth_suggestion_result(
            "Change list params of a resource, another ones change too",
            lint_group(),
            "Change list params of a resource, other ones change too",
            2,
        );
    }

    #[test]
    fn test_in_a_while() {
        assert_suggestion_result(
            "I haven't checked in awhile.",
            lint_group(),
            "I haven't checked in a while.",
        );
        assert_suggestion_result(
            "We’ll talk again in while.",
            lint_group(),
            "We’ll talk again in a while.",
        );
    }

    #[test]
    fn correct_another_things() {
        assert_nth_suggestion_result(
            "Another things to fix in the Mask editor",
            lint_group(),
            "Other things to fix in the Mask editor",
            1,
        );
    }

    #[test]
    fn test_in_quite_a_while() {
        assert_suggestion_result(
            "I haven’t seen him in quite awhile.",
            lint_group(),
            "I haven’t seen him in quite a while.",
        );
    }

    #[test]
    fn test_human_beings() {
        assert_suggestion_result(
            "All humans beings deserve empathy.",
            lint_group(),
            "All human beings deserve empathy.",
        );
        assert_suggestion_result(
            "We should respect a human's beings fundamental rights.",
            lint_group(),
            "We should respect a human beings fundamental rights.",
        );
    }

    #[test]
    fn test_last_but_not_least() {
        assert_suggestion_result(
            "Last but not last, I'd like to thank my parents.",
            lint_group(),
            "Last but not least, I'd like to thank my parents.",
        );
    }

    #[test]
    fn test_half_an_hour() {
        assert_suggestion_result(
            "It took half an our to get there.",
            lint_group(),
            "It took half an hour to get there.",
        );
    }

    #[test]
    fn correct_the_another() {
        assert_suggestion_result(
            "Another possible cause is simply that the application does not have file creation permissions on the another machine.",
            lint_group(),
            "Another possible cause is simply that the application does not have file creation permissions on the other machine.",
        );
    }

    #[test]
<<<<<<< HEAD
    fn correct_trail_and_error() {
        assert_suggestion_result(
            "It was produced through trail and error.",
            lint_group(),
            "It was produced through trial and error.",
=======
    fn expand_cuz() {
        assert_suggestion_result(
            "Stick around cuz I got a surprise for you at the end.",
            lint_group(),
            "Stick around because I got a surprise for you at the end.",
        );
    }

    #[test]
    fn correct_on_face_value() {
        assert_suggestion_result(
            "Obviously what you want is possible and on face value it's a trivial change on our end.",
            lint_group(),
            "Obviously what you want is possible and at face value it's a trivial change on our end.",
>>>>>>> b5a63648
        );
    }
}<|MERGE_RESOLUTION|>--- conflicted
+++ resolved
@@ -923,25 +923,23 @@
             "Use `without` instead of `w/o`",
             "Expands the abbreviation `w/o` to the full word `without` for clarity."
         ),
-<<<<<<< HEAD
+        "ExpandBecause" => (
+            ["cuz"],
+            ["because"],
+            "Use `because` instead of informal `cuz`",
+            "Expands the informal abbreviation `cuz` to the full word `because` for formality."
+        ),
+        "AtFaceValue" => (
+            ["on face value"],
+            ["at face value"],
+            "`at face value is more idiomatic and more common.",
+            "Corrects `on face value` to the more usual `at face value`."
+        ),
         "TrialAndError" => (
             ["trail and error"],
             ["trial and error"],
             "You misspelled `trial`.",
             "Corrects `trail` to `trial` in `trial and error`."
-=======
-        "ExpandBecause" => (
-            ["cuz"],
-            ["because"],
-            "Use `because` instead of informal `cuz`",
-            "Expands the informal abbreviation `cuz` to the full word `because` for formality."
-        ),
-        "AtFaceValue" => (
-            ["on face value"],
-            ["at face value"],
-            "`at face value is more idiomatic and more common.",
-            "Corrects `on face value` to the more usual `at face value`."
->>>>>>> b5a63648
         ),
     });
 
@@ -1776,29 +1774,29 @@
         );
     }
 
-    #[test]
-<<<<<<< HEAD
+    fn expand_cuz() {
+        assert_suggestion_result(
+            "Stick around cuz I got a surprise for you at the end.",
+            lint_group(),
+            "Stick around because I got a surprise for you at the end.",
+        );
+    }
+
+    #[test]
+    fn correct_on_face_value() {
+        assert_suggestion_result(
+            "Obviously what you want is possible and on face value it's a trivial change on our end.",
+            lint_group(),
+            "Obviously what you want is possible and at face value it's a trivial change on our end.",
+        );
+    }
+
+    #[test]
     fn correct_trail_and_error() {
         assert_suggestion_result(
             "It was produced through trail and error.",
             lint_group(),
             "It was produced through trial and error.",
-=======
-    fn expand_cuz() {
-        assert_suggestion_result(
-            "Stick around cuz I got a surprise for you at the end.",
-            lint_group(),
-            "Stick around because I got a surprise for you at the end.",
-        );
-    }
-
-    #[test]
-    fn correct_on_face_value() {
-        assert_suggestion_result(
-            "Obviously what you want is possible and on face value it's a trivial change on our end.",
-            lint_group(),
-            "Obviously what you want is possible and at face value it's a trivial change on our end.",
->>>>>>> b5a63648
         );
     }
 }