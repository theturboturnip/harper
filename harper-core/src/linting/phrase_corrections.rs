--- conflicted
+++ resolved
@@ -2209,13 +2209,15 @@
     }
 
     #[test]
-<<<<<<< HEAD
     fn correct_in_case() {
         assert_suggestion_result(
             "Support for enum variable incase of reusable enum class",
             lint_group(),
             "Support for enum variable in case of reusable enum class",
-=======
+        );
+    }
+
+    #[test]
     fn correct_worse_case_space() {
         assert_suggestion_result(
             "In the worse case scenario, remote code execution could be achieved.",
@@ -2257,7 +2259,6 @@
             "CAPD worst-case-scenario cloud simulator for naughty clouds.",
             lint_group(),
             "CAPD worst-case scenario cloud simulator for naughty clouds.",
->>>>>>> 8878c2c9
         );
     }
 }