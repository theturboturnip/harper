[package]
name = "harper-ls"
version = "0.15.0"
edition = "2021"
description = "The language checker for developers."
license = "Apache-2.0"
readme = "README.md"
repository = "https://github.com/automattic/harper"

[dependencies]
<<<<<<< HEAD
harper-core = { path = "../harper-core", version = "0.14.0", features = ["concurrent"] }
harper-comments = { path = "../harper-comments", version = "0.14.0" }
harper-literate-haskell = { path = "../harper-literate-haskell", version = "0.14.0" }
harper-html = { path = "../harper-html", version = "0.14.0" }
=======
harper-core = { path = "../harper-core", version = "0.15.0", features = ["concurrent"] }
harper-comments = { path = "../harper-comments", version = "0.15.0" }
harper-html = { path = "../harper-html", version = "0.15.0" }
>>>>>>> f0456e1e
tower-lsp = "0.20.0"
tokio = { version = "1.42.0", features = ["fs", "rt", "rt-multi-thread", "macros", "io-std", "io-util", "net"] }
clap = { version = "4.5.23", features = ["derive"] }
once_cell = "1.20.2"
dirs = "5.0.1"
anyhow = "1.0.95"
serde_json = "1.0.133"
itertools = "0.14.0"
tracing = "0.1.41"
tracing-subscriber = "0.3.19"
resolve-path = "0.1.0"
open = "5.3.0"
futures = "0.3.31"
serde = { version = "1.0.214", features = ["derive"] }<|MERGE_RESOLUTION|>--- conflicted
+++ resolved
@@ -8,16 +8,10 @@
 repository = "https://github.com/automattic/harper"
 
 [dependencies]
-<<<<<<< HEAD
-harper-core = { path = "../harper-core", version = "0.14.0", features = ["concurrent"] }
-harper-comments = { path = "../harper-comments", version = "0.14.0" }
-harper-literate-haskell = { path = "../harper-literate-haskell", version = "0.14.0" }
-harper-html = { path = "../harper-html", version = "0.14.0" }
-=======
+harper-literate-haskell = { path = "../harper-literate-haskell", version = "0.15.0" }
 harper-core = { path = "../harper-core", version = "0.15.0", features = ["concurrent"] }
 harper-comments = { path = "../harper-comments", version = "0.15.0" }
 harper-html = { path = "../harper-html", version = "0.15.0" }
->>>>>>> f0456e1e
 tower-lsp = "0.20.0"
 tokio = { version = "1.42.0", features = ["fs", "rt", "rt-multi-thread", "macros", "io-std", "io-util", "net"] }
 clap = { version = "4.5.23", features = ["derive"] }
