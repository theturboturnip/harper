{
	"name": "harper.js",
	"version": "0.20.0",
	"license": "Apache-2.0",
	"author": "Elijah Potter",
	"description": "The grammar checker for developers.",
	"repository": {
		"type": "git",
		"url": "git+https://github.com/automattic/harper.git",
		"directory": "packages/harper.js"
	},
	"bugs": {
		"url": "https://github.com/automattic/harper/issues"
	},
	"homepage": "https://writewithharper.com",
	"type": "module",
	"scripts": {
		"dev": "vite",
		"build": "tsc && vite build",
		"test": "vitest run --browser"
	},
	"devDependencies": {
<<<<<<< HEAD
		"@microsoft/api-documenter": "^7.26.7",
		"@microsoft/api-extractor": "^7.49.2",
		"@vitest/browser": "^3.0.5",
		"playwright": "^1.49.1",
		"typescript": "^5.7.3",
=======
		"@microsoft/api-documenter": "^7.26.5",
		"@microsoft/api-extractor": "^7.49.1",
		"@vitest/browser": "^3.0.5",
		"playwright": "^1.49.1",
		"typescript": "~5.7.3",
>>>>>>> 881ee465
		"vite": "^6.1.0",
		"vite-plugin-dts": "^4.5.0",
		"vite-plugin-virtual": "^0.3.0",
		"vitest": "^3.0.5",
<<<<<<< HEAD
		"harper-wasm": "link:../../harper-wasm/pkg"
=======
		"wasm": "link:../../harper-wasm/pkg"
>>>>>>> 881ee465
	},
	"main": "dist/harper.js",
	"types": "dist/harper.d.ts",
	"sideEffects": false,
	"files": [
		"dist"
	]
}<|MERGE_RESOLUTION|>--- conflicted
+++ resolved
@@ -20,28 +20,16 @@
 		"test": "vitest run --browser"
 	},
 	"devDependencies": {
-<<<<<<< HEAD
 		"@microsoft/api-documenter": "^7.26.7",
 		"@microsoft/api-extractor": "^7.49.2",
 		"@vitest/browser": "^3.0.5",
 		"playwright": "^1.49.1",
 		"typescript": "^5.7.3",
-=======
-		"@microsoft/api-documenter": "^7.26.5",
-		"@microsoft/api-extractor": "^7.49.1",
-		"@vitest/browser": "^3.0.5",
-		"playwright": "^1.49.1",
-		"typescript": "~5.7.3",
->>>>>>> 881ee465
 		"vite": "^6.1.0",
 		"vite-plugin-dts": "^4.5.0",
 		"vite-plugin-virtual": "^0.3.0",
 		"vitest": "^3.0.5",
-<<<<<<< HEAD
 		"harper-wasm": "link:../../harper-wasm/pkg"
-=======
-		"wasm": "link:../../harper-wasm/pkg"
->>>>>>> 881ee465
 	},
 	"main": "dist/harper.js",
 	"types": "dist/harper.d.ts",
