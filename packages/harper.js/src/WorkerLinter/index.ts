--- conflicted
+++ resolved
@@ -1,13 +1,8 @@
-<<<<<<< HEAD
-import type { Lint, Span, Suggestion } from 'harper-wasm';
+import type { Lint, Span, Suggestion, Dialect } from 'harper-wasm';
 import type Linter from '../Linter';
 import type { LinterInit } from '../Linter';
 import type { BinaryModule, DeserializedRequest } from '../binary';
 import type { LintConfig, LintOptions } from '../main';
-=======
-import type { Lint, Suggestion, Span, Dialect } from 'harper-wasm';
-import Linter, { LinterInit } from '../Linter';
->>>>>>> ec271626
 import Worker from './worker.ts?worker&inline';
 
 /** The data necessary to complete a request once the worker has responded. */
